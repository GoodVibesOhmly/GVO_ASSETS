--- conflicted
+++ resolved
@@ -705,7 +705,6 @@
             expect(initialUSDCDefaultPositionUnit).to.eq(finalUSDCDefaultPositionUnit);
           });
 
-<<<<<<< HEAD
           it("should not update the USDC externalPositionUnit", async () => {
             const initialExternalPositionUnit = await setToken.getExternalPositionRealUnit(usdc.address, perpLeverageModule.address);
             await subject();
@@ -715,9 +714,6 @@
           });
 
           it("should emit the correct PerpTrade event", async () => {
-=======
-          it("should emit the correct PerpTraded event", async () => {
->>>>>>> fc90605f
             const {
               deltaBase: expectedDeltaBase,
               deltaQuote: expectedDeltaQuote
